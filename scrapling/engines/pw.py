import json

from scrapling.core._types import Callable, Dict, Optional, SelectorWaitStates, Union
from scrapling.core.utils import log, lru_cache
from scrapling.engines.constants import DEFAULT_STEALTH_FLAGS, NSTBROWSER_DEFAULT_QUERY
from scrapling.engines.toolbelt import (
    Response,
    StatusText,
    async_intercept_route,
    check_type_validity,
    construct_cdp_url,
    construct_proxy_dict,
    generate_convincing_referer,
    generate_headers,
    intercept_route,
    js_bypass_path,
)


class PlaywrightEngine:
    def __init__(
<<<<<<< HEAD
        self,
        headless: Union[bool, str] = True,
        disable_resources: bool = False,
        useragent: Optional[str] = None,
        network_idle: bool = False,
        timeout: Optional[float] = 30000,
        page_action: Callable = None,
        wait_selector: Optional[str] = None,
        locale: Optional[str] = "en-US",
        wait_selector_state: SelectorWaitStates = "attached",
        stealth: bool = False,
        real_chrome: bool = False,
        hide_canvas: bool = False,
        disable_webgl: bool = False,
        cdp_url: Optional[str] = None,
        nstbrowser_mode: bool = False,
        nstbrowser_config: Optional[Dict] = None,
        google_search: bool = True,
        extra_headers: Optional[Dict[str, str]] = None,
        proxy: Optional[Union[str, Dict[str, str]]] = None,
        adaptor_arguments: Dict = None,
        response_handler: Optional[Callable] = None,
        initial_behaviour: Optional[Callable] = None,
=======
            self, headless: Union[bool, str] = True,
            disable_resources: bool = False,
            useragent: Optional[str] = None,
            network_idle: bool = False,
            timeout: Optional[float] = 30000,
            wait: Optional[int] = 0,
            page_action: Callable = None,
            wait_selector: Optional[str] = None,
            locale: Optional[str] = 'en-US',
            wait_selector_state: SelectorWaitStates = 'attached',
            stealth: bool = False,
            real_chrome: bool = False,
            hide_canvas: bool = False,
            disable_webgl: bool = False,
            cdp_url: Optional[str] = None,
            nstbrowser_mode: bool = False,
            nstbrowser_config: Optional[Dict] = None,
            google_search: bool = True,
            extra_headers: Optional[Dict[str, str]] = None,
            proxy: Optional[Union[str, Dict[str, str]]] = None,
            adaptor_arguments: Dict = None
>>>>>>> 80e3a979
    ):
        """An engine that utilizes PlayWright library, check the `PlayWrightFetcher` class for more documentation.

        :param headless: Run the browser in headless/hidden (default), or headful/visible mode.
        :param disable_resources: Drop requests of unnecessary resources for a speed boost. It depends but it made requests ~25% faster in my tests for some websites.
            Requests dropped are of type `font`, `image`, `media`, `beacon`, `object`, `imageset`, `texttrack`, `websocket`, `csp_report`, and `stylesheet`.
            This can help save your proxy usage but be careful with this option as it makes some websites never finish loading.
        :param useragent: Pass a useragent string to be used. Otherwise the fetcher will generate a real Useragent of the same browser and use it.
        :param network_idle: Wait for the page until there are no network connections for at least 500 ms.
        :param timeout: The timeout in milliseconds that is used in all operations and waits through the page. The default is 30000
        :param wait: The time (milliseconds) the fetcher will wait after everything finishes before closing the page and returning `Response` object.
        :param page_action: Added for automation. A function that takes the `page` object, does the automation you need, then returns `page` again.
        :param wait_selector: Wait for a specific css selector to be in a specific state.
        :param locale: Set the locale for the browser if wanted. The default value is `en-US`.
        :param wait_selector_state: The state to wait for the selector given with `wait_selector`. Default state is `attached`.
        :param stealth: Enables stealth mode, check the documentation to see what stealth mode does currently.
        :param real_chrome: If you have chrome browser installed on your device, enable this and the Fetcher will launch an instance of your browser and use it.
        :param hide_canvas: Add random noise to canvas operations to prevent fingerprinting.
        :param disable_webgl: Disables WebGL and WebGL 2.0 support entirely.
        :param cdp_url: Instead of launching a new browser instance, connect to this CDP URL to control real browsers/NSTBrowser through CDP.
        :param nstbrowser_mode: Enables NSTBrowser mode, it have to be used with `cdp_url` argument or it will get completely ignored.
        :param google_search: Enabled by default, Scrapling will set the referer header to be as if this request came from a Google search for this website's domain name.
        :param extra_headers: A dictionary of extra headers to add to the request. _The referer set by the `google_search` argument takes priority over the referer set here if used together._
        :param proxy: The proxy to be used with requests, it can be a string or a dictionary with the keys 'server', 'username', and 'password' only.
        :param nstbrowser_config: The config you want to send with requests to the NSTBrowser. If left empty, Scrapling defaults to an optimized NSTBrowser's docker browserless config.
        :param adaptor_arguments: The arguments that will be passed in the end while creating the final Adaptor's class.
        """
        self.headless = headless
        self.locale = check_type_validity(locale, [str], "en-US", param_name="locale")
        self.disable_resources = disable_resources
        self.network_idle = bool(network_idle)
        self.stealth = bool(stealth)
        self.hide_canvas = bool(hide_canvas)
        self.disable_webgl = bool(disable_webgl)
        self.real_chrome = bool(real_chrome)
        self.google_search = bool(google_search)
        self.extra_headers = extra_headers or {}
        self.proxy = construct_proxy_dict(proxy)
        self.cdp_url = cdp_url
        self.useragent = useragent
        self.timeout = check_type_validity(timeout, [int, float], 30000)
<<<<<<< HEAD
        self.response_handler = response_handler
        self.initial_behaviour = initial_behaviour
=======
        self.wait = check_type_validity(wait, [int, float], 0)
>>>>>>> 80e3a979
        if page_action is not None:
            if callable(page_action):
                self.page_action = page_action
            else:
                self.page_action = None
                log.error('[Ignored] Argument "page_action" must be callable')
        else:
            self.page_action = None

        self.wait_selector = wait_selector
        self.wait_selector_state = wait_selector_state
        self.nstbrowser_mode = bool(nstbrowser_mode)
        self.nstbrowser_config = nstbrowser_config
        self.adaptor_arguments = adaptor_arguments if adaptor_arguments else {}
        self.harmful_default_args = [
            # This will be ignored to avoid detection more and possibly avoid the popup crashing bug abuse: https://issues.chromium.org/issues/340836884
            "--enable-automation",
            "--disable-popup-blocking",
            # '--disable-component-update',
            # '--disable-default-apps',
            # '--disable-extensions',
        ]

    def _cdp_url_logic(self) -> str:
        """Constructs new CDP URL if NSTBrowser is enabled otherwise return CDP URL as it is
        :return: CDP URL
        """
        cdp_url = self.cdp_url
        if self.nstbrowser_mode:
            if self.nstbrowser_config and isinstance(self.nstbrowser_config, dict):
                config = self.nstbrowser_config
            else:
                query = NSTBROWSER_DEFAULT_QUERY.copy()
                if self.stealth:
                    flags = self.__set_flags()
                    query.update(
                        {
                            "args": dict(
                                zip(flags, [""] * len(flags))
                            ),  # browser args should be a dictionary
                        }
                    )

                config = {
                    "config": json.dumps(query),
                    # 'token': ''
                }
            cdp_url = construct_cdp_url(cdp_url, config)
        else:
            # To validate it
            cdp_url = construct_cdp_url(cdp_url)

        return cdp_url

    @lru_cache(32, typed=True)
    def __set_flags(self):
        """Returns the flags that will be used while launching the browser if stealth mode is enabled"""
        flags = DEFAULT_STEALTH_FLAGS
        if self.hide_canvas:
            flags += ("--fingerprinting-canvas-image-data-noise",)
        if self.disable_webgl:
            flags += (
                "--disable-webgl",
                "--disable-webgl-image-chromium",
                "--disable-webgl2",
            )

        return flags

    def __launch_kwargs(self):
        """Creates the arguments we will use while launching playwright's browser"""
        launch_kwargs = {
            "headless": self.headless,
            "ignore_default_args": self.harmful_default_args,
            "channel": "chrome" if self.real_chrome else "chromium",
        }
        if self.stealth:
            launch_kwargs.update({"args": self.__set_flags(), "chromium_sandbox": True})

        return launch_kwargs

    def __context_kwargs(self):
        """Creates the arguments for the browser context"""
        context_kwargs = {
            "proxy": self.proxy,
            "locale": self.locale,
            "color_scheme": "dark",  # Bypasses the 'prefersLightColor' check in creepjs
            "device_scale_factor": 2,
            "extra_http_headers": self.extra_headers if self.extra_headers else {},
            "user_agent": (
                self.useragent
                if self.useragent
                else generate_headers(browser_mode=True).get("User-Agent")
            ),
        }
        if self.stealth:
            context_kwargs.update(
                {
                    "is_mobile": False,
                    "has_touch": False,
                    # I'm thinking about disabling it to rest from all Service Workers headache but let's keep it as it is for now
                    "service_workers": "allow",
                    "ignore_https_errors": True,
                    "screen": {"width": 1920, "height": 1080},
                    "viewport": {"width": 1920, "height": 1080},
                    "permissions": ["geolocation", "notifications"],
                }
            )

        return context_kwargs

    @lru_cache(1)
    def __stealth_scripts(self):
        # Basic bypasses nothing fancy as I'm still working on it
        # But with adding these bypasses to the above config, it bypasses many online tests like
        # https://bot.sannysoft.com/
        # https://kaliiiiiiiiii.github.io/brotector/
        # https://pixelscan.net/
        # https://iphey.com/
        # https://www.browserscan.net/bot-detection <== this one also checks for the CDP runtime fingerprint
        # https://arh.antoinevastel.com/bots/areyouheadless/
        # https://prescience-data.github.io/execution-monitor.html
        return tuple(
            js_bypass_path(script)
            for script in (
                # Order is important
                "webdriver_fully.js",
                "window_chrome.js",
                "navigator_plugins.js",
                "pdf_viewer.js",
                "notification_permission.js",
                "screen_props.js",
                "playwright_fingerprint.js",
            )
        )

    def _process_response_history(self, first_response):
        """Process response history to build a list of Response objects"""
        history = []
        current_request = first_response.request.redirected_from

        try:
            while current_request:
                try:
                    current_response = current_request.response()
                    history.insert(
                        0,
                        Response(
                            url=current_request.url,
                            # using current_response.text() will trigger "Error: Response.text: Response body is unavailable for redirect responses"
                            text="",
                            body=b"",
                            status=current_response.status if current_response else 301,
                            reason=(
                                (
                                    current_response.status_text
                                    or StatusText.get(current_response.status)
                                )
                                if current_response
                                else StatusText.get(301)
                            ),
                            encoding=current_response.headers.get("content-type", "")
                            or "utf-8",
                            cookies={},
                            headers=(
                                current_response.all_headers()
                                if current_response
                                else {}
                            ),
                            request_headers=current_request.all_headers(),
                            **self.adaptor_arguments,
                        ),
                    )
                except Exception as e:
                    log.error(f"Error processing redirect: {e}")
                    break

                current_request = current_request.redirected_from
        except Exception as e:
            log.error(f"Error processing response history: {e}")

        return history

    async def _async_process_response_history(self, first_response):
        """Process response history to build a list of Response objects"""
        history = []
        current_request = first_response.request.redirected_from

        try:
            while current_request:
                try:
                    current_response = await current_request.response()
                    history.insert(0, Response(
                        url=current_request.url,
                        # using current_response.text() will trigger "Error: Response.text: Response body is unavailable for redirect responses"
                        text='',
                        body=b'',
                        status=current_response.status if current_response else 301,
                        reason=(current_response.status_text or StatusText.get(current_response.status)) if current_response else StatusText.get(301),
                        encoding=current_response.headers.get('content-type', '') or 'utf-8',
                        cookies={},
                        headers=await current_response.all_headers() if current_response else {},
                        request_headers=await current_request.all_headers(),
                        **self.adaptor_arguments
                    ))
                except Exception as e:
                    log.error(f"Error processing redirect: {e}")
                    break

                current_request = current_request.redirected_from
        except Exception as e:
            log.error(f"Error processing response history: {e}")

        return history

    def fetch(self, url: str) -> Response:
        """Opens up the browser and do your request based on your chosen options.

        :param url: Target url.
        :return: A `Response` object that is the same as `Adaptor` object except it has these added attributes: `status`, `reason`, `cookies`, `headers`, and `request_headers`
        """
        from playwright.sync_api import Response as PlaywrightResponse

        if not self.stealth or self.real_chrome:
            # Because rebrowser_playwright doesn't play well with real browsers
            from playwright.sync_api import sync_playwright
        else:
            from rebrowser_playwright.sync_api import sync_playwright

        final_response = None
        referer = generate_convincing_referer(url) if self.google_search else None

        def handle_response(finished_response: PlaywrightResponse):
            nonlocal final_response
            if (
                finished_response.request.resource_type == "document"
                and finished_response.request.is_navigation_request()
            ):
                final_response = finished_response

        with sync_playwright() as p:
            # Creating the browser
            if self.cdp_url:
                cdp_url = self._cdp_url_logic()
                browser = p.chromium.connect_over_cdp(endpoint_url=cdp_url)
            else:
                browser = p.chromium.launch(**self.__launch_kwargs())

            context = browser.new_context(**self.__context_kwargs())
            page = context.new_page()
            page.set_default_navigation_timeout(self.timeout)
            page.set_default_timeout(self.timeout)
            # Listen for all responses

            if self.response_handler:
                page.on("response", self.response_handler)
            page.on("response", handle_response)

            if self.extra_headers:
                page.set_extra_http_headers(self.extra_headers)

            if self.disable_resources:
                page.route("**/*", intercept_route)

            if self.stealth:
                for script in self.__stealth_scripts():
                    page.add_init_script(path=script)

            first_response = page.goto(url, referer=referer)
            page.wait_for_load_state(state="domcontentloaded")

            if self.network_idle:
                page.wait_for_load_state("networkidle")

            if self.page_action is not None:
                try:
                    page = self.page_action(page)
                except Exception as e:
                    log.error(f"Error executing page_action: {e}")

            if self.wait_selector and type(self.wait_selector) is str:
                try:
                    waiter = page.locator(self.wait_selector)
                    waiter.first.wait_for(state=self.wait_selector_state)
                    # Wait again after waiting for the selector, helpful with protections like Cloudflare
                    page.wait_for_load_state(state="load")
                    page.wait_for_load_state(state="domcontentloaded")
                    if self.network_idle:
                        page.wait_for_load_state("networkidle")
                except Exception as e:
                    log.error(f"Error waiting for selector {self.wait_selector}: {e}")

            page.wait_for_timeout(self.wait)
            # In case we didn't catch a document type somehow
            final_response = final_response if final_response else first_response
            if not final_response:
                raise ValueError("Failed to get a response from the page")

            # This will be parsed inside `Response`
            encoding = (
                final_response.headers.get("content-type", "") or "utf-8"
            )  # default encoding
            # PlayWright API sometimes give empty status text for some reason!
            status_text = final_response.status_text or StatusText.get(
                final_response.status
            )

            history = self._process_response_history(first_response)
            try:
                page_content = page.content()
            except Exception as e:
                log.error(f"Error getting page content: {e}")
                page_content = ""

            response = Response(
                url=page.url,
                text=page_content,
                body=page_content.encode("utf-8"),
                status=final_response.status,
                reason=status_text,
                encoding=encoding,
                cookies={
                    cookie["name"]: cookie["value"] for cookie in page.context.cookies()
                },
                headers=first_response.all_headers(),
                request_headers=first_response.request.all_headers(),
                **self.adaptor_arguments,
            )
            page.close()
            context.close()
        return response

    async def async_fetch(self, url: str) -> Response:
        """Async version of `fetch`

        :param url: Target url.
        :return: A `Response` object that is the same as `Adaptor` object except it has these added attributes: `status`, `reason`, `cookies`, `headers`, and `request_headers`
        """
        from playwright.async_api import Response as PlaywrightResponse

        if not self.stealth or self.real_chrome:
            # Because rebrowser_playwright doesn't play well with real browsers
            from playwright.async_api import async_playwright
        else:
            from rebrowser_playwright.async_api import async_playwright

        final_response = None
        referer = generate_convincing_referer(url) if self.google_search else None

        async def handle_response(finished_response: PlaywrightResponse):
            nonlocal final_response
            if (
                finished_response.request.resource_type == "document"
                and finished_response.request.is_navigation_request()
            ):
                final_response = finished_response

        async with async_playwright() as p:
            # Creating the browser
            if self.cdp_url:
                cdp_url = self._cdp_url_logic()
                browser = await p.chromium.connect_over_cdp(endpoint_url=cdp_url)
            else:
                browser = await p.chromium.launch(**self.__launch_kwargs())

            context = await browser.new_context(**self.__context_kwargs())
            page = await context.new_page()
            page.set_default_navigation_timeout(self.timeout)
            page.set_default_timeout(self.timeout)
            page.on("response", handle_response)

            if self.extra_headers:
                await page.set_extra_http_headers(self.extra_headers)

            if self.disable_resources:
                await page.route("**/*", async_intercept_route)

            if self.stealth:
                for script in self.__stealth_scripts():
                    await page.add_init_script(path=script)

            first_response = await page.goto(url, referer=referer)
            await page.wait_for_load_state(state="domcontentloaded")

            if self.network_idle:
                await page.wait_for_load_state("networkidle")

            if self.page_action is not None:
                try:
                    page = await self.page_action(page)
                except Exception as e:
                    log.error(f"Error executing async page_action: {e}")

            if self.wait_selector and type(self.wait_selector) is str:
                try:
                    waiter = page.locator(self.wait_selector)
                    await waiter.first.wait_for(state=self.wait_selector_state)
                    # Wait again after waiting for the selector, helpful with protections like Cloudflare
                    await page.wait_for_load_state(state="load")
                    await page.wait_for_load_state(state="domcontentloaded")
                    if self.network_idle:
                        await page.wait_for_load_state("networkidle")
                except Exception as e:
                    log.error(f"Error waiting for selector {self.wait_selector}: {e}")

            await page.wait_for_timeout(self.wait)
            # In case we didn't catch a document type somehow
            final_response = final_response if final_response else first_response
            if not final_response:
                raise ValueError("Failed to get a response from the page")

            # This will be parsed inside `Response`
            encoding = (
                final_response.headers.get("content-type", "") or "utf-8"
            )  # default encoding
            # PlayWright API sometimes give empty status text for some reason!
            status_text = final_response.status_text or StatusText.get(
                final_response.status
            )

            if self.initial_behaviour:
                self.initial_behaviour(page)

            history = await self._async_process_response_history(first_response)
            try:
                page_content = await page.content()
            except Exception as e:
                log.error(f"Error getting page content in async: {e}")
                page_content = ""

            response = Response(
                url=page.url,
                text=page_content,
                body=page_content.encode("utf-8"),
                status=final_response.status,
                reason=status_text,
                encoding=encoding,
                cookies={
                    cookie["name"]: cookie["value"]
                    for cookie in await page.context.cookies()
                },
                headers=await first_response.all_headers(),
                request_headers=await first_response.request.all_headers(),
                **self.adaptor_arguments,
            )
            await page.close()
            await context.close()

        return response<|MERGE_RESOLUTION|>--- conflicted
+++ resolved
@@ -19,13 +19,13 @@
 
 class PlaywrightEngine:
     def __init__(
-<<<<<<< HEAD
         self,
         headless: Union[bool, str] = True,
         disable_resources: bool = False,
         useragent: Optional[str] = None,
         network_idle: bool = False,
         timeout: Optional[float] = 30000,
+        wait: Optional[int] = 0,
         page_action: Callable = None,
         wait_selector: Optional[str] = None,
         locale: Optional[str] = "en-US",
@@ -39,33 +39,10 @@
         nstbrowser_config: Optional[Dict] = None,
         google_search: bool = True,
         extra_headers: Optional[Dict[str, str]] = None,
+        response_handler: Optional[Callable] = None,
+        initial_behaviour: Optional[Callable] = None,
         proxy: Optional[Union[str, Dict[str, str]]] = None,
         adaptor_arguments: Dict = None,
-        response_handler: Optional[Callable] = None,
-        initial_behaviour: Optional[Callable] = None,
-=======
-            self, headless: Union[bool, str] = True,
-            disable_resources: bool = False,
-            useragent: Optional[str] = None,
-            network_idle: bool = False,
-            timeout: Optional[float] = 30000,
-            wait: Optional[int] = 0,
-            page_action: Callable = None,
-            wait_selector: Optional[str] = None,
-            locale: Optional[str] = 'en-US',
-            wait_selector_state: SelectorWaitStates = 'attached',
-            stealth: bool = False,
-            real_chrome: bool = False,
-            hide_canvas: bool = False,
-            disable_webgl: bool = False,
-            cdp_url: Optional[str] = None,
-            nstbrowser_mode: bool = False,
-            nstbrowser_config: Optional[Dict] = None,
-            google_search: bool = True,
-            extra_headers: Optional[Dict[str, str]] = None,
-            proxy: Optional[Union[str, Dict[str, str]]] = None,
-            adaptor_arguments: Dict = None
->>>>>>> 80e3a979
     ):
         """An engine that utilizes PlayWright library, check the `PlayWrightFetcher` class for more documentation.
 
@@ -107,12 +84,10 @@
         self.cdp_url = cdp_url
         self.useragent = useragent
         self.timeout = check_type_validity(timeout, [int, float], 30000)
-<<<<<<< HEAD
+        self.wait = check_type_validity(wait, [int, float], 0)
         self.response_handler = response_handler
         self.initial_behaviour = initial_behaviour
-=======
-        self.wait = check_type_validity(wait, [int, float], 0)
->>>>>>> 80e3a979
+
         if page_action is not None:
             if callable(page_action):
                 self.page_action = page_action
@@ -305,19 +280,34 @@
             while current_request:
                 try:
                     current_response = await current_request.response()
-                    history.insert(0, Response(
-                        url=current_request.url,
-                        # using current_response.text() will trigger "Error: Response.text: Response body is unavailable for redirect responses"
-                        text='',
-                        body=b'',
-                        status=current_response.status if current_response else 301,
-                        reason=(current_response.status_text or StatusText.get(current_response.status)) if current_response else StatusText.get(301),
-                        encoding=current_response.headers.get('content-type', '') or 'utf-8',
-                        cookies={},
-                        headers=await current_response.all_headers() if current_response else {},
-                        request_headers=await current_request.all_headers(),
-                        **self.adaptor_arguments
-                    ))
+                    history.insert(
+                        0,
+                        Response(
+                            url=current_request.url,
+                            # using current_response.text() will trigger "Error: Response.text: Response body is unavailable for redirect responses"
+                            text="",
+                            body=b"",
+                            status=current_response.status if current_response else 301,
+                            reason=(
+                                (
+                                    current_response.status_text
+                                    or StatusText.get(current_response.status)
+                                )
+                                if current_response
+                                else StatusText.get(301)
+                            ),
+                            encoding=current_response.headers.get("content-type", "")
+                            or "utf-8",
+                            cookies={},
+                            headers=(
+                                await current_response.all_headers()
+                                if current_response
+                                else {}
+                            ),
+                            request_headers=await current_request.all_headers(),
+                            **self.adaptor_arguments,
+                        ),
+                    )
                 except Exception as e:
                     log.error(f"Error processing redirect: {e}")
                     break
