import json

from scrapling.core._types import Callable, Dict, Optional, SelectorWaitStates, Union
from scrapling.core.utils import log, lru_cache
from scrapling.engines.constants import DEFAULT_STEALTH_FLAGS, NSTBROWSER_DEFAULT_QUERY
from scrapling.engines.toolbelt import (
    Response,
    StatusText,
    async_intercept_route,
    check_type_validity,
    construct_cdp_url,
    construct_proxy_dict,
    generate_convincing_referer,
    generate_headers,
    intercept_route,
    js_bypass_path,
)


class PlaywrightEngine:
    def __init__(
        self,
        headless: Union[bool, str] = True,
        disable_resources: bool = False,
        useragent: Optional[str] = None,
        network_idle: Optional[bool] = False,
        timeout: Optional[float] = 30000,
        page_action: Callable = None,
        wait_selector: Optional[str] = None,
        locale: Optional[str] = "en-US",
        wait_selector_state: SelectorWaitStates = "attached",
        stealth: Optional[bool] = False,
        real_chrome: Optional[bool] = False,
        hide_canvas: Optional[bool] = False,
        disable_webgl: Optional[bool] = False,
        cdp_url: Optional[str] = None,
        nstbrowser_mode: Optional[bool] = False,
        nstbrowser_config: Optional[Dict] = None,
        google_search: Optional[bool] = True,
        extra_headers: Optional[Dict[str, str]] = None,
        proxy: Optional[Union[str, Dict[str, str]]] = None,
        response_handler: Optional[Callable] = None,
        initial_behaviour: Optional[Callable] = None,
        adaptor_arguments: Dict = None,
    ):
        """An engine that utilizes PlayWright library, check the `PlayWrightFetcher` class for more documentation.

        :param headless: Run the browser in headless/hidden (default), or headful/visible mode.
        :param disable_resources: Drop requests of unnecessary resources for a speed boost. It depends but it made requests ~25% faster in my tests for some websites.
            Requests dropped are of type `font`, `image`, `media`, `beacon`, `object`, `imageset`, `texttrack`, `websocket`, `csp_report`, and `stylesheet`.
            This can help save your proxy usage but be careful with this option as it makes some websites never finish loading.
        :param useragent: Pass a useragent string to be used. Otherwise the fetcher will generate a real Useragent of the same browser and use it.
        :param network_idle: Wait for the page until there are no network connections for at least 500 ms.
        :param timeout: The timeout in milliseconds that is used in all operations and waits through the page. The default is 30000
        :param page_action: Added for automation. A function that takes the `page` object, does the automation you need, then returns `page` again.
        :param wait_selector: Wait for a specific css selector to be in a specific state.
        :param locale: Set the locale for the browser if wanted. The default value is `en-US`.
        :param wait_selector_state: The state to wait for the selector given with `wait_selector`. Default state is `attached`.
        :param stealth: Enables stealth mode, check the documentation to see what stealth mode does currently.
        :param real_chrome: If you have chrome browser installed on your device, enable this and the Fetcher will launch an instance of your browser and use it.
        :param hide_canvas: Add random noise to canvas operations to prevent fingerprinting.
        :param disable_webgl: Disables WebGL and WebGL 2.0 support entirely.
        :param cdp_url: Instead of launching a new browser instance, connect to this CDP URL to control real browsers/NSTBrowser through CDP.
        :param nstbrowser_mode: Enables NSTBrowser mode, it have to be used with `cdp_url` argument or it will get completely ignored.
        :param google_search: Enabled by default, Scrapling will set the referer header to be as if this request came from a Google search for this website's domain name.
        :param extra_headers: A dictionary of extra headers to add to the request. _The referer set by the `google_search` argument takes priority over the referer set here if used together._
        :param proxy: The proxy to be used with requests, it can be a string or a dictionary with the keys 'server', 'username', and 'password' only.
        :param nstbrowser_config: The config you want to send with requests to the NSTBrowser. If left empty, Scrapling defaults to an optimized NSTBrowser's docker browserless config.
        :param adaptor_arguments: The arguments that will be passed in the end while creating the final Adaptor's class.
        """
        self.headless = headless
        self.locale = check_type_validity(locale, [str], "en-US", param_name="locale")
        self.disable_resources = disable_resources
        self.network_idle = bool(network_idle)
        self.stealth = bool(stealth)
        self.hide_canvas = bool(hide_canvas)
        self.disable_webgl = bool(disable_webgl)
        self.real_chrome = bool(real_chrome)
        self.google_search = bool(google_search)
        self.extra_headers = extra_headers or {}
        self.proxy = construct_proxy_dict(proxy)
        self.cdp_url = cdp_url
        self.useragent = useragent
        self.timeout = check_type_validity(timeout, [int, float], 30000)
        self.response_handler = response_handler
        self.initial_behaviour = initial_behaviour
        if page_action is not None:
            if callable(page_action):
                self.page_action = page_action
            else:
                self.page_action = None
                log.error('[Ignored] Argument "page_action" must be callable')
        else:
            self.page_action = None

        self.wait_selector = wait_selector
        self.wait_selector_state = wait_selector_state
        self.nstbrowser_mode = bool(nstbrowser_mode)
        self.nstbrowser_config = nstbrowser_config
        self.adaptor_arguments = adaptor_arguments if adaptor_arguments else {}
        self.harmful_default_args = [
            # This will be ignored to avoid detection more and possibly avoid the popup crashing bug abuse: https://issues.chromium.org/issues/340836884
            "--enable-automation",
            "--disable-popup-blocking",
            # '--disable-component-update',
            # '--disable-default-apps',
            # '--disable-extensions',
        ]

    def _cdp_url_logic(self) -> str:
        """Constructs new CDP URL if NSTBrowser is enabled otherwise return CDP URL as it is
        :return: CDP URL
        """
        cdp_url = self.cdp_url
        if self.nstbrowser_mode:
            if self.nstbrowser_config and isinstance(self.nstbrowser_config, dict):
                config = self.nstbrowser_config
            else:
                query = NSTBROWSER_DEFAULT_QUERY.copy()
                if self.stealth:
                    flags = self.__set_flags()
                    query.update(
                        {
                            "args": dict(
                                zip(flags, [""] * len(flags))
                            ),  # browser args should be a dictionary
                        }
                    )

                config = {
                    "config": json.dumps(query),
                    # 'token': ''
                }
            cdp_url = construct_cdp_url(cdp_url, config)
        else:
            # To validate it
            cdp_url = construct_cdp_url(cdp_url)

        return cdp_url

    @lru_cache(typed=True)
    def __set_flags(self):
        """Returns the flags that will be used while launching the browser if stealth mode is enabled"""
        flags = DEFAULT_STEALTH_FLAGS
        if self.hide_canvas:
            flags += ("--fingerprinting-canvas-image-data-noise",)
        if self.disable_webgl:
            flags += (
                "--disable-webgl",
                "--disable-webgl-image-chromium",
                "--disable-webgl2",
            )

        return flags

    def __launch_kwargs(self):
        """Creates the arguments we will use while launching playwright's browser"""
        launch_kwargs = {
            "headless": self.headless,
            "ignore_default_args": self.harmful_default_args,
            "channel": "chrome" if self.real_chrome else "chromium",
        }
        if self.stealth:
            launch_kwargs.update({"args": self.__set_flags(), "chromium_sandbox": True})

        return launch_kwargs

    def __context_kwargs(self):
        """Creates the arguments for the browser context"""
        context_kwargs = {
            "proxy": self.proxy,
            "locale": self.locale,
            "color_scheme": "dark",  # Bypasses the 'prefersLightColor' check in creepjs
            "device_scale_factor": 2,
            "extra_http_headers": self.extra_headers if self.extra_headers else {},
            "user_agent": (
                self.useragent
                if self.useragent
                else generate_headers(browser_mode=True).get("User-Agent")
            ),
        }
        if self.stealth:
            context_kwargs.update(
                {
                    "is_mobile": False,
                    "has_touch": False,
                    # I'm thinking about disabling it to rest from all Service Workers headache but let's keep it as it is for now
                    "service_workers": "allow",
                    "ignore_https_errors": True,
                    "screen": {"width": 1920, "height": 1080},
                    "viewport": {"width": 1920, "height": 1080},
                    "permissions": ["geolocation", "notifications"],
                }
            )

        return context_kwargs

    @lru_cache()
    def __stealth_scripts(self):
        # Basic bypasses nothing fancy as I'm still working on it
        # But with adding these bypasses to the above config, it bypasses many online tests like
        # https://bot.sannysoft.com/
        # https://kaliiiiiiiiii.github.io/brotector/
        # https://pixelscan.net/
        # https://iphey.com/
        # https://www.browserscan.net/bot-detection <== this one also checks for the CDP runtime fingerprint
        # https://arh.antoinevastel.com/bots/areyouheadless/
        # https://prescience-data.github.io/execution-monitor.html
        return tuple(
            js_bypass_path(script)
            for script in (
                # Order is important
                "webdriver_fully.js",
                "window_chrome.js",
                "navigator_plugins.js",
                "pdf_viewer.js",
                "notification_permission.js",
                "screen_props.js",
                "playwright_fingerprint.js",
            )
        )

    def fetch(self, url: str) -> Response:
        """Opens up the browser and do your request based on your chosen options.

        :param url: Target url.
        :return: A `Response` object that is the same as `Adaptor` object except it has these added attributes: `status`, `reason`, `cookies`, `headers`, and `request_headers`
        """
        from playwright.sync_api import Response as PlaywrightResponse

        if not self.stealth or self.real_chrome:
            # Because rebrowser_playwright doesn't play well with real browsers
            from playwright.sync_api import sync_playwright
        else:
            from rebrowser_playwright.sync_api import sync_playwright

        # Store the final response
        final_response = None

        def handle_response(finished_response: PlaywrightResponse):
            nonlocal final_response
            if (
                finished_response.request.resource_type == "document"
                and finished_response.request.is_navigation_request()
            ):
                final_response = finished_response

        with sync_playwright() as p:
            # Creating the browser
            if self.cdp_url:
                cdp_url = self._cdp_url_logic()
                browser = p.chromium.connect_over_cdp(endpoint_url=cdp_url)
            else:
                browser = p.chromium.launch(**self.__launch_kwargs())

            context = browser.new_context(**self.__context_kwargs())
            # Finally we are in business
            page = context.new_page()
            page.set_default_navigation_timeout(self.timeout)
            page.set_default_timeout(self.timeout)
            # Listen for all responses

            if self.response_handler:
                page.on("response", self.response_handler)

            if self.extra_headers:
                page.set_extra_http_headers(self.extra_headers)

            if self.disable_resources:
                page.route("**/*", intercept_route)

            if self.stealth:
                for script in self.__stealth_scripts():
                    page.add_init_script(path=script)

            first_response = page.goto(
                url,
                referer=(
                    generate_convincing_referer(url) if self.google_search else None
                ),
            )
            page.wait_for_load_state(state="domcontentloaded")
            if self.network_idle:
                page.wait_for_load_state("networkidle")

            if self.page_action is not None:
                page = self.page_action(page)

            if self.wait_selector and type(self.wait_selector) is str:
                waiter = page.locator(self.wait_selector)
                waiter.first.wait_for(state=self.wait_selector_state)
                # Wait again after waiting for the selector, helpful with protections like Cloudflare
                page.wait_for_load_state(state="load")
                page.wait_for_load_state(state="domcontentloaded")
                if self.network_idle:
                    page.wait_for_load_state("networkidle")

            # In case we didn't catch a document type somehow
            final_response = final_response if final_response else first_response
            # This will be parsed inside `Response`
            encoding = (
                final_response.headers.get("content-type", "") or "utf-8"
            )  # default encoding
            # PlayWright API sometimes give empty status text for some reason!
            status_text = final_response.status_text or StatusText.get(
                final_response.status
            )

            if self.initial_behaviour:
                self.initial_behaviour(page)
<<<<<<< HEAD

            history = []
            current_request = first_response.request.redirected_from
            while current_request:
                current_response = current_request.response()

                history.insert(0, Response(
                    url=current_request.url,
                    # using current_response.text() will trigger "Error: Response.text: Response body is unavailable for redirect responses"
                    text='',
                    body=b'',
                    status=current_response.status if current_response else 301,
                    reason=(current_response.status_text or StatusText.get(current_response.status)) if current_response else StatusText.get(301),
                    encoding=current_response.headers.get('content-type', '') or 'utf-8',
                    cookies={},
                    headers=current_response.all_headers() if current_response else {},
                    request_headers=current_request.all_headers(),
                    **self.adaptor_arguments
                ))
                current_request = current_request.redirected_from
=======
>>>>>>> 9e5c2b78

            response = Response(
                url=page.url,
                text=page.content(),
                body=page.content().encode("utf-8"),
                status=final_response.status,
                reason=status_text,
                encoding=encoding,
                cookies={
                    cookie["name"]: cookie["value"] for cookie in page.context.cookies()
                },
                headers=first_response.all_headers(),
                request_headers=first_response.request.all_headers(),
                history=history,
                **self.adaptor_arguments
            )
            page.close()
        return response

    async def async_fetch(self, url: str) -> Response:
        """Async version of `fetch`

        :param url: Target url.
        :return: A `Response` object that is the same as `Adaptor` object except it has these added attributes: `status`, `reason`, `cookies`, `headers`, and `request_headers`
        """
        from playwright.async_api import Response as PlaywrightResponse

        if not self.stealth or self.real_chrome:
            # Because rebrowser_playwright doesn't play well with real browsers
            from playwright.async_api import async_playwright
        else:
            from rebrowser_playwright.async_api import async_playwright

        # Store the final response
        final_response = None

        async def handle_response(finished_response: PlaywrightResponse):
            nonlocal final_response
            if (
                finished_response.request.resource_type == "document"
                and finished_response.request.is_navigation_request()
            ):
                final_response = finished_response

        async with async_playwright() as p:
            # Creating the browser
            if self.cdp_url:
                cdp_url = self._cdp_url_logic()
                browser = await p.chromium.connect_over_cdp(endpoint_url=cdp_url)
            else:
                browser = await p.chromium.launch(**self.__launch_kwargs())

            context = await browser.new_context(**self.__context_kwargs())
            # Finally we are in business
            page = await context.new_page()
            page.set_default_navigation_timeout(self.timeout)
            page.set_default_timeout(self.timeout)
            # Listen for all responses
            page.on("response", handle_response)

            if self.extra_headers:
                await page.set_extra_http_headers(self.extra_headers)

            if self.disable_resources:
                await page.route("**/*", async_intercept_route)

            if self.stealth:
                for script in self.__stealth_scripts():
                    await page.add_init_script(path=script)

            first_response = await page.goto(
                url,
                referer=(
                    generate_convincing_referer(url) if self.google_search else None
                ),
            )
            await page.wait_for_load_state(state="domcontentloaded")
            if self.network_idle:
                await page.wait_for_load_state("networkidle")

            if self.page_action is not None:
                page = await self.page_action(page)

            if self.wait_selector and type(self.wait_selector) is str:
                waiter = page.locator(self.wait_selector)
                await waiter.first.wait_for(state=self.wait_selector_state)
                # Wait again after waiting for the selector, helpful with protections like Cloudflare
                await page.wait_for_load_state(state="load")
                await page.wait_for_load_state(state="domcontentloaded")
                if self.network_idle:
                    await page.wait_for_load_state("networkidle")

            # In case we didn't catch a document type somehow
            final_response = final_response if final_response else first_response
            # This will be parsed inside `Response`
            encoding = (
                final_response.headers.get("content-type", "") or "utf-8"
            )  # default encoding
            # PlayWright API sometimes give empty status text for some reason!
            status_text = final_response.status_text or StatusText.get(
                final_response.status
            )
<<<<<<< HEAD

            history = []
            current_request = first_response.request.redirected_from
            while current_request:
                current_response = await current_request.response()

                history.insert(0, Response(
                    url=current_request.url,
                    # using current_response.text() will trigger "Error: Response.text: Response body is unavailable for redirect responses"
                    text='',
                    body=b'',
                    status=current_response.status if current_response else 301,
                    reason=(current_response.status_text or StatusText.get(current_response.status)) if current_response else StatusText.get(301),
                    encoding=current_response.headers.get('content-type', '') or 'utf-8',
                    cookies={},
                    headers=await current_response.all_headers() if current_response else {},
                    request_headers=await current_request.all_headers(),
                    **self.adaptor_arguments
                ))
                current_request = current_request.redirected_from
=======
>>>>>>> 9e5c2b78

            response = Response(
                url=page.url,
                text=await page.content(),
                body=(await page.content()).encode("utf-8"),
                status=final_response.status,
                reason=status_text,
                encoding=encoding,
                cookies={
                    cookie["name"]: cookie["value"]
                    for cookie in await page.context.cookies()
                },
                headers=await first_response.all_headers(),
                request_headers=await first_response.request.all_headers(),
                history=history,
                **self.adaptor_arguments
            )
            await page.close()
        return response<|MERGE_RESOLUTION|>--- conflicted
+++ resolved
@@ -308,29 +308,6 @@
 
             if self.initial_behaviour:
                 self.initial_behaviour(page)
-<<<<<<< HEAD
-
-            history = []
-            current_request = first_response.request.redirected_from
-            while current_request:
-                current_response = current_request.response()
-
-                history.insert(0, Response(
-                    url=current_request.url,
-                    # using current_response.text() will trigger "Error: Response.text: Response body is unavailable for redirect responses"
-                    text='',
-                    body=b'',
-                    status=current_response.status if current_response else 301,
-                    reason=(current_response.status_text or StatusText.get(current_response.status)) if current_response else StatusText.get(301),
-                    encoding=current_response.headers.get('content-type', '') or 'utf-8',
-                    cookies={},
-                    headers=current_response.all_headers() if current_response else {},
-                    request_headers=current_request.all_headers(),
-                    **self.adaptor_arguments
-                ))
-                current_request = current_request.redirected_from
-=======
->>>>>>> 9e5c2b78
 
             response = Response(
                 url=page.url,
@@ -433,29 +410,6 @@
             status_text = final_response.status_text or StatusText.get(
                 final_response.status
             )
-<<<<<<< HEAD
-
-            history = []
-            current_request = first_response.request.redirected_from
-            while current_request:
-                current_response = await current_request.response()
-
-                history.insert(0, Response(
-                    url=current_request.url,
-                    # using current_response.text() will trigger "Error: Response.text: Response body is unavailable for redirect responses"
-                    text='',
-                    body=b'',
-                    status=current_response.status if current_response else 301,
-                    reason=(current_response.status_text or StatusText.get(current_response.status)) if current_response else StatusText.get(301),
-                    encoding=current_response.headers.get('content-type', '') or 'utf-8',
-                    cookies={},
-                    headers=await current_response.all_headers() if current_response else {},
-                    request_headers=await current_request.all_headers(),
-                    **self.adaptor_arguments
-                ))
-                current_request = current_request.redirected_from
-=======
->>>>>>> 9e5c2b78
 
             response = Response(
                 url=page.url,
